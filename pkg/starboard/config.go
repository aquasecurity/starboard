package starboard

import (
	"context"
	"encoding/json"
	"fmt"
	"strings"

	"github.com/aquasecurity/starboard/pkg/apis/aquasecurity/v1alpha1"
	"github.com/google/go-containerregistry/pkg/name"
	appsv1 "k8s.io/api/apps/v1"
	batchv1 "k8s.io/api/batch/v1"
	batchv1beta1 "k8s.io/api/batch/v1beta1"
	coordinationv1 "k8s.io/api/coordination/v1"
	corev1 "k8s.io/api/core/v1"
	rbacv1 "k8s.io/api/rbac/v1"
	apiextensionsv1 "k8s.io/apiextensions-apiserver/pkg/apis/apiextensions/v1"
	apierrors "k8s.io/apimachinery/pkg/api/errors"
	metav1 "k8s.io/apimachinery/pkg/apis/meta/v1"
	"k8s.io/apimachinery/pkg/labels"
	"k8s.io/apimachinery/pkg/runtime"
	"k8s.io/client-go/kubernetes"
)

func NewScheme() *runtime.Scheme {
	scheme := runtime.NewScheme()
	_ = corev1.AddToScheme(scheme)
	_ = appsv1.AddToScheme(scheme)
	_ = batchv1.AddToScheme(scheme)
	_ = batchv1beta1.AddToScheme(scheme)
	_ = rbacv1.AddToScheme(scheme)
	_ = v1alpha1.AddToScheme(scheme)
	_ = coordinationv1.AddToScheme(scheme)
	_ = apiextensionsv1.AddToScheme(scheme)
	return scheme
}

// BuildInfo holds build info such as Git revision, Git SHA-1,
// build datetime, and the name of the executable binary.
type BuildInfo struct {
	Version    string
	Commit     string
	Date       string
	Executable string
}

// Scanner represents unique, human readable identifier of a security scanner.
type Scanner string

const (
	Trivy    Scanner = "Trivy"
	Aqua     Scanner = "Aqua"
	Polaris  Scanner = "Polaris"
	Conftest Scanner = "Conftest"
)

const (
	keyVulnerabilityReportsScanner = "vulnerabilityReports.scanner"
	keyConfigAuditReportsScanner   = "configAuditReports.scanner"
)

// ConfigData holds Starboard configuration settings as a set
// of key-value pairs.
type ConfigData map[string]string

// ConfigManager defines methods for managing ConfigData.
type ConfigManager interface {
	EnsureDefault(ctx context.Context) error
	Read(ctx context.Context) (ConfigData, error)
	Delete(ctx context.Context) error
}

// GetDefaultConfig returns the default configuration settings.
func GetDefaultConfig() ConfigData {
	return map[string]string{
		keyVulnerabilityReportsScanner: string(Trivy),
		keyConfigAuditReportsScanner:   string(Polaris),

<<<<<<< HEAD
		"kube-bench.imageRef":  "docker.io/aquasec/kube-bench:0.6.3",
=======
		"kube-bench.imageRef":  "docker.io/aquasec/kube-bench:v0.6.5",
>>>>>>> b9b78dfc
		"kube-hunter.imageRef": "docker.io/aquasec/kube-hunter:0.6.3",
		"kube-hunter.quick":    "false",
	}
}

func (c ConfigData) GetScanJobTolerations() ([]corev1.Toleration, error) {
	scanJobTolerations := []corev1.Toleration{}
	if c["scanJob.tolerations"] == "" {
		return scanJobTolerations, nil
	}
	err := json.Unmarshal([]byte(c["scanJob.tolerations"]), &scanJobTolerations)

	return scanJobTolerations, err
}

func (c ConfigData) GetVulnerabilityReportsScanner() (Scanner, error) {
	var ok bool
	var value string
	if value, ok = c[keyVulnerabilityReportsScanner]; !ok {
		return "", fmt.Errorf("property %s not set", keyVulnerabilityReportsScanner)
	}

	switch Scanner(value) {
	case Trivy:
		return Trivy, nil
	case Aqua:
		return Aqua, nil
	}

	return "", fmt.Errorf("invalid value (%s) of %s; allowed values (%s, %s)",
		value, keyVulnerabilityReportsScanner, Trivy, Aqua)
}

func (c ConfigData) GetConfigAuditReportsScanner() (Scanner, error) {
	var ok bool
	var value string
	if value, ok = c[keyConfigAuditReportsScanner]; !ok {
		return "", fmt.Errorf("property %s not set", keyConfigAuditReportsScanner)
	}

	switch Scanner(value) {
	case Polaris:
		return Polaris, nil
	case Conftest:
		return Conftest, nil
	}
	return "", fmt.Errorf("invalid value (%s) of %s; allowed values (%s, %s)",
		value, keyConfigAuditReportsScanner, Polaris, Conftest)
}

func (c ConfigData) GetScanJobAnnotations() (map[string]string, error) {
	scanJobAnnotationsStr, found := c[AnnotationScanJobAnnotations]
	if !found || strings.TrimSpace(scanJobAnnotationsStr) == "" {
		return map[string]string{}, nil
	}

	scanJobAnnotationsMap := map[string]string{}
	for _, annotation := range strings.Split(scanJobAnnotationsStr, ",") {
		sepByEqual := strings.Split(annotation, "=")
		if len(sepByEqual) != 2 {
			return map[string]string{}, fmt.Errorf("custom annotations found to be wrongfully provided: %s", scanJobAnnotationsStr)
		}
		key, value := sepByEqual[0], sepByEqual[1]
		scanJobAnnotationsMap[key] = value
	}

	return scanJobAnnotationsMap, nil
}

func (c ConfigData) GetKubeBenchImageRef() (string, error) {
	return c.GetRequiredData("kube-bench.imageRef")
}

func (c ConfigData) GetKubeHunterImageRef() (string, error) {
	return c.GetRequiredData("kube-hunter.imageRef")
}

func (c ConfigData) GetKubeHunterQuick() (bool, error) {
	val, ok := c["kube-hunter.quick"]
	if !ok {
		return false, nil
	}
	if val != "false" && val != "true" {
		return false, fmt.Errorf("property kube-hunter.quick must be either \"false\" or \"true\", got %q", val)
	}
	return val == "true", nil
}

func (c ConfigData) GetRequiredData(key string) (string, error) {
	var ok bool
	var value string
	if value, ok = c[key]; !ok {
		return "", fmt.Errorf("property %s not set", key)
	}
	return value, nil
}

// GetVersionFromImageRef returns the image identifier for the specified image reference.
func GetVersionFromImageRef(imageRef string) (string, error) {
	ref, err := name.ParseReference(imageRef)
	if err != nil {
		return "", fmt.Errorf("parsing reference: %w", err)
	}

	var version string
	switch t := ref.(type) {
	case name.Tag:
		version = t.TagStr()
	case name.Digest:
		version = t.DigestStr()
	}

	return version, nil
}

// NewConfigManager constructs a new ConfigManager that is using kubernetes.Interface
// to manage ConfigData backed by the ConfigMap stored in the specified namespace.
func NewConfigManager(client kubernetes.Interface, namespace string) ConfigManager {
	return &configManager{
		client:    client,
		namespace: namespace,
	}
}

type configManager struct {
	client    kubernetes.Interface
	namespace string
}

func (c *configManager) EnsureDefault(ctx context.Context) error {
	_, err := c.client.CoreV1().ConfigMaps(c.namespace).Get(ctx, ConfigMapName, metav1.GetOptions{})
	if err != nil {
		if !apierrors.IsNotFound(err) {
			return fmt.Errorf("getting config: %w", err)
		}
		_, err = c.client.CoreV1().ConfigMaps(c.namespace).Create(ctx, &corev1.ConfigMap{
			ObjectMeta: metav1.ObjectMeta{
				Namespace: c.namespace,
				Name:      ConfigMapName,
				Labels: labels.Set{
					LabelK8SAppManagedBy: "starboard",
				},
			},
			Data: GetDefaultConfig(),
		}, metav1.CreateOptions{})

		if err != nil {
			return fmt.Errorf("creating config: %w", err)
		}
	}

	secret := &corev1.Secret{
		ObjectMeta: metav1.ObjectMeta{
			Namespace: c.namespace,
			Name:      SecretName,
			Labels: labels.Set{
				LabelK8SAppManagedBy: "starboard",
			},
		},
	}
	_, err = c.client.CoreV1().Secrets(c.namespace).Create(ctx, secret, metav1.CreateOptions{})
	if err != nil && !apierrors.IsAlreadyExists(err) {
		return err
	}

	return nil
}

func (c *configManager) Read(ctx context.Context) (ConfigData, error) {
	cm, err := c.client.CoreV1().ConfigMaps(c.namespace).Get(ctx, ConfigMapName, metav1.GetOptions{})
	if err != nil {
		return nil, err
	}
	secret, err := c.client.CoreV1().Secrets(c.namespace).Get(ctx, SecretName, metav1.GetOptions{})
	if err != nil {
		return nil, err
	}

	var data = make(map[string]string)

	for k, v := range cm.Data {
		data[k] = v
	}

	for k, v := range secret.Data {
		data[k] = string(v)
	}

	return data, nil
}

func (c *configManager) Delete(ctx context.Context) error {
	err := c.client.CoreV1().ConfigMaps(c.namespace).Delete(ctx, ConfigMapName, metav1.DeleteOptions{})
	if err != nil && !apierrors.IsNotFound(err) {
		return err
	}
	err = c.client.CoreV1().ConfigMaps(c.namespace).Delete(ctx, GetPluginConfigMapName(string(Polaris)), metav1.DeleteOptions{})
	if err != nil && !apierrors.IsNotFound(err) {
		return err
	}
	err = c.client.CoreV1().Secrets(c.namespace).Delete(ctx, SecretName, metav1.DeleteOptions{})
	if err != nil && !apierrors.IsNotFound(err) {
		return err
	}
	return nil
}

// LinuxNodeAffinity constructs a new Affinity resource with linux supported nodes.
func LinuxNodeAffinity() *corev1.Affinity {
	return &corev1.Affinity{
		NodeAffinity: &corev1.NodeAffinity{
			RequiredDuringSchedulingIgnoredDuringExecution: &corev1.NodeSelector{
				NodeSelectorTerms: []corev1.NodeSelectorTerm{
					{
						MatchExpressions: []corev1.NodeSelectorRequirement{
							{
								Key:      "kubernetes.io/os",
								Operator: corev1.NodeSelectorOpIn,
								Values:   []string{"linux"},
							},
						},
					},
				}}}}
}<|MERGE_RESOLUTION|>--- conflicted
+++ resolved
@@ -76,11 +76,7 @@
 		keyVulnerabilityReportsScanner: string(Trivy),
 		keyConfigAuditReportsScanner:   string(Polaris),
 
-<<<<<<< HEAD
-		"kube-bench.imageRef":  "docker.io/aquasec/kube-bench:0.6.3",
-=======
 		"kube-bench.imageRef":  "docker.io/aquasec/kube-bench:v0.6.5",
->>>>>>> b9b78dfc
 		"kube-hunter.imageRef": "docker.io/aquasec/kube-hunter:0.6.3",
 		"kube-hunter.quick":    "false",
 	}
